--- conflicted
+++ resolved
@@ -82,6 +82,7 @@
 
 class MapTile:
     water = False
+    moving_water = False
     spawn_item = None
 
 
@@ -89,41 +90,19 @@
     current = (0, 0)
     water = True
 
-<<<<<<< HEAD
-# ABC
 class MapMovingWater(MapWater):
-    pass
-
-@legend("^")
+    moving_water = True
+
 class MapWaterCurrentUp(MapMovingWater):
     current = (0, -1)
 
-@legend("<")
 class MapWaterCurrentLeft(MapMovingWater):
     current = (-1, 0)
 
-@legend(">")
 class MapWaterCurrentRight(MapMovingWater):
     current = (1, 0)
 
-@legend("v")
 class MapWaterCurrentDown(MapMovingWater):
-=======
-
-class MapWaterCurrentUp(MapWater):
-    current = (0, -1)
-
-
-class MapWaterCurrentLeft(MapWater):
-    current = (-1, 0)
-
-
-class MapWaterCurrentRight(MapWater):
-    current = (1, 0)
-
-
-class MapWaterCurrentDown(MapWater):
->>>>>>> 330e69b4
     current = (0, 1)
 
 
@@ -694,9 +673,9 @@
         self.animate_if_on_moving_water()
 
     def animate_if_on_moving_water(self):
-        tile = map[self.position]
-        log("bomb placed at", self.position, "tile is", repr(tile))
-        if isinstance(tile, MapMovingWater):
+        tile = level.get(self.position)
+        log("bomb placed at", self.position, "tile is", repr(tile), tile)
+        if tile.moving_water:
             log("animating bomb movement")
             self.animator = Animator(game.logics)
             x, y = self.position
