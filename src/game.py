--- conflicted
+++ resolved
@@ -1648,18 +1648,11 @@
     def __init__(self, position, lit=True):
         super().__init__(position)
 
-        # TODO convert these to our own timers
-        # otherwise they'll still fire when we pause the game
-<<<<<<< HEAD
-        self.red_timer = Timer("bomb toggle red", game.logics, self.interval * 0.5, self.toggle_red)
-        self.detonate_timer = Timer("bomb detonate", game.logics, self.interval, self.detonate)
-=======
->>>>>>> 7aaaf527
         self.start_time = game.logics.counter
         self.lit = lit
         if lit:
-            Timer("bomb toggle red", game.logics, timed_bomb_interval * 0.5, self.toggle_red)
-            Timer("bomb detonate", game.logics, timed_bomb_interval, self.detonate)
+            self.red_timer = Timer("bomb toggle red", game.logics, self.interval * 0.5, self.toggle_red)
+            self.detonate_timer = Timer("bomb detonate", game.logics, self.interval, self.detonate)
 
             sx, sy = (20, 27) if self.floating else (18, 35)
             self.spark = self.actor.attach(
