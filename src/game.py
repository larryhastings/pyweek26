#!/usr/bin/env python3
import os
import collections
import datetime
from enum import Enum, IntEnum
import itertools
from pathlib import Path
import random
import sys
import time
import math

from pyglet import gl
import pyglet.image
import pyglet.window.key as key
import pyglet.window.key
import pyglet.resource
from pyglet import clock

from dynamite import coords
from dynamite.coords import map_to_screen
from dynamite.particles import FlowParticles
from dynamite.level_renderer import LevelRenderer
import dynamite.scene
from dynamite.maploader import load_map
from dynamite.vec2d import Vec2D
from dynamite.animation import animate as tween



# please ensure all the other intervals
# are evenly divisible into this interval
logics_per_second = 120
logic_interval = 1 / logics_per_second

typematic_start = 1/10
typematic_interval = 1/4
typematic_delay = 1

timed_bomb_interval = 5 * logics_per_second
exploding_bomb_interval = (1/10) * logics_per_second

<<<<<<< HEAD
callback_interval = logic_interval

=======
>>>>>>> a29419d1

player_movement_logics = typematic_interval * logics_per_second
player_movement_delay_logics = typematic_start * logics_per_second

water_speed_logics = 1 * logics_per_second

srcdir = Path(__file__).parent
pyglet.resource.path = [
    'images',
    'levels',
]
pyglet.resource.reindex()

LevelRenderer.load()
FlowParticles.load()


remapped_keys = {
    key.W: key.UP,
    key.A: key.LEFT,
    key.S: key.DOWN,
    key.D: key.RIGHT,
    key.UP: key.UP,
    key.LEFT: key.LEFT,
    key.DOWN: key.DOWN,
    key.RIGHT: key.RIGHT,
    key.ESCAPE: key.ESCAPE,
    key.ENTER: key.ENTER,
    key.B: key.B,
    key.L: key.L,
    key.E: key.E,
}
interesting_key = remapped_keys.get

_key_repr = {
    key.UP: "Up",
    key.LEFT: "Left",
    key.DOWN: "Down",
    key.RIGHT: "Right",
    key.ESCAPE: "Escape",
    key.ENTER: "Enter",

    key.B: "B",
    key.L: "L",
    }
key_repr = _key_repr.get


# the higher the value, the fewer things can occupy it
class Occupyability(IntEnum):
    INVALID = 0
    PLAYER = 1   # player and bombs
    BOMBS = 2    # bombs only
    BLOCKED = 3  # nothing

    def __repr__(self):
        return "Occupyability." + self.name


class MapTile:
    water = False
    moving_water = False
    spawn_item = None
    occupyability = Occupyability.BLOCKED


class MapWater(MapTile):
    current = Vec2D(0, 0)
    water = True
    occupyability = Occupyability.BOMBS

class MapMovingWater(MapWater):
    moving_water = True

class MapWaterCurrentUp(MapMovingWater):
    current = Vec2D(0, -1)

class MapWaterCurrentLeft(MapMovingWater):
    current = Vec2D(-1, 0)

class MapWaterCurrentRight(MapMovingWater):
    current = Vec2D(1, 0)

class MapWaterCurrentDown(MapMovingWater):
    current = Vec2D(0, 1)


class MapBlockage(MapTile):
    current = Vec2D(0, 0)
    water = True


class MapGrass(MapTile):
    occupyability = Occupyability.PLAYER

# the result of colliding with a tile is
# the highest value CollisionResolution
# of all the entities actually resting on
# that tile
class CollisionResolution(IntEnum):
    INVALID = 0
    NO_COLLISION = 1
    NAVIGABLE = 2
    COLLISION = 3

    def __repr__(self):
        return "CollisionResolution." + self.name


class MapSpawnPoint(MapGrass):
    @staticmethod
    def spawn_item(pos):
        return Player(pos)




class MapScenery(MapTile):
    def __init__(self, sprite):
        self.sprite = sprite

    def spawn_item(self, pos):
        return Scenery(pos, self.sprite)


class MapDispenser(MapTile):
    def __init__(self, type):
        self.type = type

    def spawn_item(self, pos):
        return Dispenser(pos, self.type)


class GameState(Enum):
    INVALID = 0
    MAIN_MENU = 1
    LOADING = 2
    PRESHOW = 3
    PLAYING = 4
    PAUSED = 5
    LEVEL_COMPLETE = 6
    GAME_OVER = 7
    GAME_WON = 8
    CONFIRM_EXIT = 9


class Clock:
    """
    A discrete clock based on an external time source.
    Used, for example, as the "game logic" clock--you feed
    in time, and it tells you when it's time to calculate
    the next logical positions.

    (Want to pause?  Just temporarily stop feeding in time.)
    """
    def __init__(self, name, interval, callback=None, *, delay=0):
        """
        interval is how often to tick expressed in seconds.
        fractional seconds are allowed (as floats).

        delay is how long to wait before the first tick, if not the
        same as interval.

        examples:
        Clock(interval=0.25)
          Ticks four times a second.

        Clock(interval=0.5, delay=0.8)
          Ticks twice a second.  The first tick is at 0.8 seconds,
          the second at 1.3 seconds, the third at 1.8 seconds, etc.

        Clocks are not automatic.  You must explicitly call advance()
        to tell them that time has elapsed.

        Note that Clock doesn't actually care what units the times
        are expressed in.  I called 'em seconds but they could just as
        easily be anything else (milliseconds, years, frames).
        """
        assert isinstance(interval, (int, float)) and interval, "must supply a valid (nonzero) interval!  got " + repr(interval)
        self.name = name
        self.interval = interval
        self.callback = callback
        # initial delay
        self.delay = delay
        self.reset()

    # dt is fractional seconds e.g. 0.001357
    def advance(self, dt):
        self.accumulator += dt
        self.elapsed += dt
        callbacks = 0
        while self.accumulator >= self.next:
            self.counter += 1
            callbacks += 1
            self.accumulator -= self.next
            self.next = self.interval
            if self.callback:
                self.callback()
            # TODO a callback might remove a timer
            # which means we'd be modifying the list
            # while iterating which I think is still bad
            for t in self.timers:
                t.advance(1)
        return callbacks

    def reset(self):
        self.counter = 0
        self.elapsed = self.accumulator = 0.0
        self.next = self.delay or self.interval
        self.timers = []


class Timer:
    def __init__(self, name, clock, interval, end_callback=None, on_tick=None):
        self.name = name
        self.clock = clock
        self.interval = interval
        self.callback = end_callback
        self.on_tick = on_tick
        self.reset()

    def reset(self):
        self.elapsed = 0
        self.paused = False
        assert self not in self.clock.timers
        self.clock.timers.append(self)

    def cancel(self):
        if self in self.clock.timers:
            self.clock.timers.remove(self)
        # else:
        #     print(f"[{game.logics.counter:05} warning: couldn't find timer for {self.name}")

    def advance(self, dt):
        if self.paused:
            return False
        if self.elapsed >= self.interval:
            return False
        self.elapsed += dt
        if self.on_tick:
            self.on_tick()
        if self.elapsed < self.interval:
            return False
        self.elapsed = self.interval
        if self.callback():
            self.callback()
        self.cancel()
        return True

    @property
    def ratio(self):
        return self.elapsed / self.interval


log_start_time = time.time()

def log(*a):
    outer = sys._getframe(1)
    fn = outer.f_code.co_name
    lineno = outer.f_lineno
    elapsed = time.time() - log_start_time
    s = " ".join(str(x) for x in a)
    print(f"[{elapsed:07.3f}:{game.logics.counter:5}] {fn}()@{lineno}", s)

if not __debug__:
    def log(*a):
        pass



def send_message(o, message, *a):
    """
    Safely calls a method on an object.
    If the object doesn't have that method, returns None.
    """
    fn = getattr(o, message, None)
    if not fn:
        return None
    return fn(*a)

class Game:
    def __init__(self):
        self.repeater = None

        self.start = time.time()

        self.old_state = self.state = GameState.INVALID
        self.transition_to(GameState.PLAYING)

        # self.renders = Clock("render", 1/4, self.render)
        self.last_render = -1000
        self.renders = 0

        self.logics = Clock("logic", logic_interval, self.logic)

        self.key_handler = self

        def make_repeater(key):
            def callback():
                self.on_key(key)
            return callback

        self.repeaters = {}
        for k in (
            key.UP,
            key.DOWN,
            key.LEFT,
            key.RIGHT,
            ):
            rk = make_repeater(k)
            repeater = Clock(key_repr(k) + " repeater", typematic_interval, rk, delay=typematic_delay)
            repeater.key = k
            self.repeaters[k] = repeater

    def timer(self, dt):
        if self.repeater:
            self.repeater.advance(dt)

        if self.state == GameState.PLAYING:
            self.logics.advance(dt)


    def on_state_PLAYING(self):
        pass

    def transition_to(self, new_state):
        self.state = new_state
        _, _, name = str(new_state).rpartition(".")
        send_message(self, "on_state_" + name)

    def render(self):
        self.renders += 1
        level.render()

    def logic(self):
        pass

    def on_key_press(self, k, modifier):
        k = interesting_key(k)
        if k:
            # simulate typematic ourselves
            # (we can't use pyglet's on_text_motion because we want this for WASD too)
            repeater = game.repeaters.get(k)
            if repeater:
                repeater.reset()
                self.repeater = repeater
            r1 = send_message(self.key_handler, "on_key_press", k)
            r2 = send_message(self.key_handler, "on_key", k)
            return r1 or r2

    def on_key_release(self, k, modifier):
        k = interesting_key(k)
        if k:
            if self.repeater and self.repeater.key == k:
                self.repeater = None
            return send_message(self.key_handler, "on_key_release", k)

    def on_key(self, k):
        k = interesting_key(k)
        assert k
        if k:
            return send_message(self.key_handler, "on_key", k)


class Level:
    DEFAULT = MapTile

    def set_map(self, map_data):
        self.map = map_data.tiles
        self.width = map_data.width
        self.height = map_data.height

        for coord in self.coords():
            tile = self.get(coord)
            if tile.spawn_item:
                o = tile.spawn_item(coord)
                self.entities[coord].append(o)
                if isinstance(o, Player):
                    self.player = o

        if not self.player:
            raise Exception("No player position set!")

    def __init__(self):
        self.start = time.time()
        self.entities = collections.defaultdict(list)
        self.player = None

    def get(self, pos):
        return self.map.get(pos) or self.DEFAULT

    def coords(self):
        """Iterate over coordinates in the level."""
        for y in range(self.height):
            for x in range(self.width):
                yield Vec2D(x, y)

    def top_entity(self, coords):
        """Get the top entity at the given coordinates, or None if empty."""
        es = self.entities[coords]
        return es[0] if es else None

    def tile_collision(self, coord, occupyability=Occupyability.PLAYER):
        tile = self.get(coord)
        log(f"tile_collision({coord}): tile {tile}")
        if tile.occupyability > occupyability:
            log(f"tile_collision({coord}): returning COLLISION, unoccupiable tile (tile {tile.occupyability!r} > {occupyability!r})")
            return CollisionResolution.COLLISION
        log(f"tile_collision({coord}): returning NO_COLLISION")
        return CollisionResolution.NO_COLLISION

    def entity_collision(self, coord):
        resolution = CollisionResolution.NO_COLLISION
        for e in self.entities[coord]:
            # ignore entities that aren't actually on that coordinate yet
            if e.position != coord:
                continue
            log(f"entity_collision({coord}): entity {e} resolution {e.collision_resolution!r}")
            resolution = max(resolution, e.collision_resolution)

        log(f"entity_collision({coord}): result {resolution!r}")
        return resolution

    def collision(self, coord, occupyability=Occupyability.PLAYER):
        resolution = self.tile_collision(coord, occupyability)
        if resolution == CollisionResolution.NO_COLLISION:
            resolution = self.entity_collision(coord)
        log(f"collision({coord}): result {resolution!r}")
        return resolution


class Animator:
    def __init__(self, clock):
        """
        clock should be a Clock.
        """
        self.clock = clock
        self.timer = self.halfway_timer = None

    def animate(self, obj, property, end, interval, callback=None, halfway_callback=None, tick_callback=None):
        self.cancel()

        self.obj = obj
        self.property = property
        start = self.start = getattr(obj, property)

        self.end = end
        self.interval = interval
        self.callback = callback
        self.halfway_callback = halfway_callback
        self.tick_callback = tick_callback

        self.timer = Timer("animator", self.clock, interval, self._complete, on_tick=self._on_tick)
        if halfway_callback:
            self.halfway_timer = Timer("animator halfway", self.clock, interval / 2, self._halfway)

        self.finished = False

    def cancel(self):
        if self.halfway_timer:
            self.halfway_timer.cancel()
            self.halfway_timer = None
        if self.timer:
            self.timer.cancel()
            self.timer = None
        self.obj = self.property = None
        self.occupant = None

    @property
    def ratio(self):
        return self.timer.ratio


    def _halfway(self):
        self.halfway_timer = None
        self.halfway_callback()

    def _on_tick(self):
        setattr(self.obj, self.property, self.position)
        if self.tick_callback:
            self.tick_callback()

    def _complete(self):
        self.finished = True
        if self.callback:
            self.callback()

    @property
    def position(self):
        return self.start + ((self.end - self.start) * self.timer.ratio)


class Entity:
    def __init__(self, position):
        self.occupied_tiles = set()

        self.position = position
        self.occupy(position)

    def occupy(self, coord):
        if coord not in self.occupied_tiles:
            self.occupied_tiles.add(coord)
        if self not in level.entities[coord]:
            level.entities[coord].append(self)

    def on_occupied(self, entity, coord):
        """
        entity is now on the tile at coord.
        entity.position == coord
        """

    def interact(self, player):
        """Called when player interacts with this entity."""
        log(f'{player} interacted with {type(self)} at {self.position}')

    def depart(self, coord):
        if coord in self.occupied_tiles:
            entities = level.entities[coord]
            try:
                entities.remove(self)
            except ValueError:
                pass
            if not entities:
                self.occupied_tiles.remove(coord)

    def on_departed(self, entity, coord):
        """
        entity was on the tile at coord.
        but it has just left.
        """
        pass

    _position = None
    @property
    def position(self):
        return self._position

    @position.setter
    def position(self, position):
        if not isinstance(position, Vec2D):
            position = Vec2D(position)

        if self._position == position:
            return

        old_position = self._position
        self._position = position

        if old_position is not None:
            self.depart(old_position)
            for e in level.entities[old_position]:
                e.on_departed(self, old_position)

        self.occupy(position)
        for e in level.entities[position]:
            e.on_occupied(self, position)



class PlayerOrientation(Enum):
    RIGHT = 0
    UP = 1
    LEFT = 2
    DOWN = 3

    def get_sprite(self):
        return ('right', 'up', 'left', 'down')[self.value]

    def to_vec(self):
        return orientation_to_position_delta[self]


class PlayerAnimationState(Enum):
    INVALID = 0
    STATIONARY = 1
    MOVING_ABORTABLE = 2
    MOVING_COMMITTED = 3


key_to_movement_delta = {
    key.UP:    Vec2D( 0, -1),
    key.DOWN:  Vec2D( 0, +1),
    key.LEFT:  Vec2D(-1,  0),
    key.RIGHT: Vec2D(+1,  0),
    }

key_to_opposite = {
    key.UP:    key.DOWN,
    key.DOWN:  key.UP,
    key.LEFT:  key.RIGHT,
    key.RIGHT: key.LEFT,
    }

orientation_to_position_delta = {
    PlayerOrientation.RIGHT: Vec2D(+1,  0),
    PlayerOrientation.UP:    Vec2D( 0, -1),
    PlayerOrientation.LEFT:  Vec2D(-1,  0),
    PlayerOrientation.DOWN:  Vec2D( 0, +1),
    }

key_to_orientation = {
    key.RIGHT: PlayerOrientation.RIGHT,
    key.UP:    PlayerOrientation.UP,
    key.LEFT:  PlayerOrientation.LEFT,
    key.DOWN:  PlayerOrientation.DOWN,
    }



class Player(Entity):
    collision_resolution = CollisionResolution.INVALID

    MAX_BOMBS = 2

    def __init__(self, position):
        super().__init__(position)

        game.key_handler = self
        self.actor = scene.spawn_player(position)

        # what should be the player's initial orientation?
        # it doesn't really matter.  let's pick something cromulent.
        #
        # divide up the screen into three sections as such,
        # and have the player face Down, Right, or Left as follows.
        #
        # +-----------+
        # |     D     |
        # |-----------|
        # |  R  |  L  |
        # +-----------+
        if position.y <= coords.TILES_H // 2:
            self.orientation = PlayerOrientation.DOWN
        elif position.x <= coords.TILES_W // 2:
            self.orientation = PlayerOrientation.RIGHT
        else:
            self.orientation = PlayerOrientation.LEFT

        self.actor.set_orientation(self.orientation)
        self.animator = Animator(game.logics)
        self.halfway_timer = None
        self.moving = PlayerAnimationState.STATIONARY
        self.start_moving_timer = None
        self.queued_key = self.held_key = None
        self.standing_on_platform = None

        self.bombs = []

    def push_bomb(self, bomb):
        """Pick up a bomb."""
        if len(self.bombs) == self.MAX_BOMBS:
            return
        self.bombs.append(bomb)
        self.actor.attach(
            dynamite.scene.Bomb.sprites[bomb.sprite_name],
            x=0,
            y=60
        )
        for n, s in enumerate(reversed(self.actor.attached)):
            tween(s, tween='decelerate', duration=0.1, y=80 + 30 * n)

    def pop_bomb(self):
        """Drop a bomb."""
        if not self.bombs:
            return None
        self.actor.detach(self.actor.attached[-1])
        for n, s in enumerate(reversed(self.actor.attached)):
            tween(s, tween='accelerate', duration=0.2, y=80 + 30 * n)
        return self.bombs.pop()

    def facing_pos(self):
        """Get the position the player is facing."""
        return self.position + self.orientation.to_vec()

    def on_platform_moved(self, platform):
        # if platform stops existing, it calls us with None
        # but! it's an exploding bomb! so we're about to die anyway.
        if platform is None:
            return

        if self.moving == PlayerAnimationState.MOVING_ABORTABLE:
            self.new_position = platform.position
        else:
            assert self.moving in (PlayerAnimationState.MOVING_COMMITTED, PlayerAnimationState.STATIONARY)
            self.position = platform.position

    def on_platform_animated(self, position):
        if ((self.moving != PlayerAnimationState.STATIONARY)
            and self.animator):
            self.animator.end = position
        elif self.actor:
            self.actor.position = position

    def _animation_halfway(self):
        self.moving = PlayerAnimationState.MOVING_COMMITTED
        self.position = self.new_position

    def _animation_finished(self):
        log("finished animating")
        self.moving = PlayerAnimationState.STATIONARY
        self.screen_position = self.animator.position
        if self.queued_key:
            if self.held_key:
                assert self.held_key == self.queued_key, f"{key_repr(self.held_key)} != {key_repr(self.queued_key)} !!!"
            k = self.queued_key
            self.queued_key = None
            self.on_key(k)
        if self.held_key:
            self.on_key(self.held_key)

    def cancel_start_moving(self):
        if self.start_moving_timer:
            log("canceling start_moving_timer")
            self.start_moving_timer.cancel()
            self.start_moving_timer = None
        else:
            log("no start_moving_timer to cancel")

    def on_key_press(self, k):
        if key_to_movement_delta.get(k):
            log(f"key press {key_repr(k)}")
            self.cancel_start_moving()
            self.held_key = k
            self.start_moving_timer = Timer("start moving " + key_repr(k), game.logics, player_movement_delay_logics, self._start_moving)

    def on_key_release(self, k):
        if k == self.held_key:
            log(f"key release {key_repr(k)}")
            self.cancel_start_moving()
            self.held_key = None

    def on_key(self, k):
        log(f"on key {key_repr(k)}")
        if k == key.L:
            # log!
            return
        if k == key.E:
            target_obj = level.top_entity(level.player.facing_pos())
            if not target_obj:
                return
            target_obj.interact(level.player)
        if k == key.B:
            if self.moving != PlayerAnimationState.STATIONARY:
                log("can't drop, player is moving")
                return
            # drop bomb
            if not level.player.bombs:
                return
            bomb_position = level.player.facing_pos()
            resolution = level.collision(bomb_position, Occupyability.BOMBS)
            if resolution != CollisionResolution.NO_COLLISION:
                log(f"can't drop, tile collision is {resolution!r}")
                return
            cls = level.player.pop_bomb()
            cls(bomb_position)
            return

        delta = key_to_movement_delta.get(k)
        if not delta:
            return

        desired_orientation = key_to_orientation[k]

        if self.moving == PlayerAnimationState.MOVING_COMMITTED:
            if self.orientation == desired_orientation:
                self.queued_key = None
                return
            self.queued_key = k
            return

        if self.moving == PlayerAnimationState.MOVING_ABORTABLE:
            if self.orientation == desired_orientation:
                # ignore
                return
            self.queued_key = k
            # if we're quickly reversing direction,
            # abort movement if possible
            opposite_of_desired_orientation = key_to_orientation[key_to_opposite[k]]
            if self.orientation == opposite_of_desired_orientation:
                self.abort_movement()
            return

        if self.orientation != desired_orientation:
            self.orientation = desired_orientation
            self.actor.set_orientation(desired_orientation)
            return

        new_position = self.position + delta
        resolution = level.collision(new_position)
        stepping_onto_platform = None
        # TODO okay this is a bit of a hack
        if ((resolution == CollisionResolution.COLLISION)
            and (level.tile_collision(new_position, Occupyability.BOMBS) == CollisionResolution.NO_COLLISION)
            and (level.entity_collision(new_position) == CollisionResolution.NAVIGABLE)):
            for e in level.entities[new_position]:
                if (e.position == new_position) and isinstance(e, Bomb):
                    stepping_onto_platform = e
                    break
            assert stepping_onto_platform
            resolution = CollisionResolution.NO_COLLISION
        if resolution == CollisionResolution.COLLISION:
            log("can't occupy space, sorry.")
            return

        # leap_delta = delta * 2
        # leap_position = self.position + leap_delta
        # if level.collision(new_position) >= CollisionResolution.COLLISION:
        #     new_position = leap_position
        #     tile = level.get(new_position)
        #     if level.collision(new_position) >= CollisionResolution.COLLISION:
        #         return

        log(f"animating player, from {self.position} by {delta} to {new_position}")
        if self.standing_on_platform:
            self.step_off()
        self.moving = PlayerAnimationState.MOVING_ABORTABLE
        self.new_position = new_position
        self.starting_position = self.actor.position
        self.animator.animate(
            self.actor, 'position',
            new_position,
            player_movement_logics,
            self._animation_finished,
            self._animation_halfway)
        if stepping_onto_platform:
            self.step_on(stepping_onto_platform)
        # print(f"{game.logics.counter:5} starting animation of player from {self.position} to {new_position}")

    def _start_moving(self):
        # print(f"[{game.logics.counter:05} start moving! {key_repr(self.held_key)}")
        assert self.held_key
        self.on_key(self.held_key)
        self.start_moving_timer = None

    def step_on(self, obj):
        self.standing_on_platform = obj
        obj.on_stepped_on(self)
        self.actor.z = 20

    def step_off(self):
        if self.standing_on_platform:
            self.standing_on_platform.on_stepped_on(None)
            self.standing_on_platform = None
            self.actor.z = 0

    def abort_movement(self):
        if self.moving != PlayerAnimationState.MOVING_ABORTABLE:
            return
        self.step_off()
        self.moving = PlayerAnimationState.MOVING_COMMITTED
        starting_position = self.animator.position
        self.animator.animate(
            self.actor, 'position',
            self.starting_position,
            player_movement_logics / 3,
            self._animation_finished)

    # def render(self):
    #     spr = pc_sprite[level.player.orientation]
    #     if self.moving != PlayerAnimationState.STATIONARY:
    #         position = self.animator.position
    #     else:
    #         position = self.screen_position
    #     # print("drawing player at", position)
    #     spr.position = position
    #     spr.draw()



class Bomb(Entity):
    collision_resolution = CollisionResolution.COLLISION

    def __init__(self, position):
        super().__init__(position)

        self.actor = scene.spawn_bomb(self.position, self.sprite_name)
        self.floating = level.get(position).water
        if self.floating:
            self.collision_resolution = CollisionResolution.NAVIGABLE
        self.animator = None
        self.occupant = None

        self.actor.z = 50
        tween(self.actor, 'accelerate', duration=0.2, on_finished=self.on_bomb_land, z=0)
        self.animate_if_on_moving_water()

    def on_bomb_land(self):
        if self.floating:
            self.actor.play(f'{self.sprite_name}-float')

    def animate_if_on_moving_water(self):
        tile = level.get(self.position)
        self.moving = tile.moving_water
        log("bomb placed at", self.position, "tile is", tile, "moving?", self.moving)

        if not self.moving:
            return

        log("animating bomb movement")
        self.animator = Animator(game.logics)
        self.new_position = self.position + tile.current
        self.occupy(self.new_position)
        # new_screen_position = map_to_screen(self.new_position)
        self.animator.animate(
            self.actor, 'position',
            self.new_position,
            water_speed_logics,
            self._animation_finished,
            self._animation_halfway,
            self._animation_tick)

    def _animation_halfway(self):
        log("bomb halfway")
        self.depart(self.position)
        self.position = self.new_position
        if self.occupant:
            self.occupant.on_platform_moved(self)

    def _animation_finished(self):
        log("bomb finished moving")
        self.animate_if_on_moving_water()

    def on_stepped_on(self, occupant):
        self.occupant = occupant

    def _animation_tick(self):
        if self.animator and self.occupant:
            self.occupant.on_platform_animated(self.animator.position)

    def detonate(self):
        if self.animator:
            self.animator.cancel()
        if self.occupant:
            self.occupant.on_platform_moved(None)
            self.occupant = None
        self.remove()
        self.actor.scene.spawn_explosion(self.actor.position)
        self.actor.delete()
        Timer("bomb detonation", game.logics, exploding_bomb_interval, self.remove)

    def remove(self):
        self.depart(self.position)


class TimedBomb(Bomb):
    sprite_name = 'timed-bomb'

    def __init__(self, position):
        super().__init__(position)

        # TODO convert these to our own timers
        # otherwise they'll still fire when we pause the game
        Timer("bomb toggle red", game.logics, timed_bomb_interval * 0.5, self.toggle_red)
        Timer("bomb detonate", game.logics, timed_bomb_interval, self.detonate)
        self.start_time = game.logics.counter

        sx, sy = (20, 27) if self.floating else (18, 35)
        self.spark = self.actor.attach(
            dynamite.scene.Bomb.sprites['spark'],
            x=sx,
            y=sy,
        )
        self.spark.scale = 0.5
        self.t = 0
        clock.schedule(self.update_spark)

    def detonate(self):
        self.spark = None
        clock.unschedule(self.update_spark)
        super().detonate()

    def update_spark(self, dt):
        if not self.spark:
            return
        self.t += dt

        self.spark.scale = 0.5 + 0.1 * math.sin(self.t * 10)
        self.spark.rotation += 1.5 * 360 * dt

    def toggle_red(self):
        elapsed = game.logics.counter - self.start_time
        if self.actor.scene:
            self.actor.toggle_red()
            if elapsed < (timed_bomb_interval - logics_per_second):
                next = 0.4 * logics_per_second
            else:
                next = 0.1 * logics_per_second
            Timer("bomb toggle red again", game.logics, next, self.toggle_red)


class Scenery(Entity):
    collision_resolution = CollisionResolution.COLLISION

    def __init__(self, position, sprite):
        super().__init__(position)
        self.actor = scene.spawn_static(position, sprite)

    def remove(self, dt):
        self.actor.delete()


class Dispenser(Scenery):
    """A dispenser for bombs."""

    def __init__(self, position, bomb_type):
        super().__init__(position, f'dispenser-{bomb_type.sprite_name}')
        self.bomb_type = bomb_type

    def interact(self, player):
        player.push_bomb(self.bomb_type)



# We have to start with the window invisible in order to be able to set
# the icon, under some WMs
window = pyglet.window.Window(
    coords.WIDTH,
    coords.HEIGHT,
    caption="Dynamite Valley",
    visible=False,
)
window.set_icon(
    *(pyglet.resource.image(f'icons/dv-{sz}.png') for sz in (128, 64, 32))
)
window.set_visible(True)


game = Game()
scene = dynamite.scene.Scene()
level = None

def start_level(filename):
    """Start the level with the given filename."""
    scene.clear()

    global level
    level = Level()

    map = load_map(filename, globals())

    level.set_map(map)
    level.name = filename
    level.mtime = map.mtime

    scene.level_renderer = LevelRenderer(level)
    scene.flow = FlowParticles(level)



def check_update_level(dt):
    """Check whether the level data has been changed."""
    d = Path(__file__).parent / 'levels'
    if (d / level.name).stat().st_mtime != level.mtime:
        reload_level()


def reload_level():
    """Reload the current level."""
    start_level(level.name)


def screenshot_path():
    root = Path.cwd()
    grabs = root / 'grabs'
    grabs.mkdir(exist_ok=True)
    day = (datetime.date.today() - datetime.date(2018, 10, 20)).days
    for n in itertools.count(1):
        path = grabs / f'day{day}-{n}.png'
        if not path.exists():
            return str(path)


@window.event
def on_key_press(k, modifiers):
    if k == key.F5:
        reload_level()
        return

    if k == key.F12:
        gl.glPixelTransferf(gl.GL_ALPHA_BIAS, 1.0)  # don't transfer alpha channel
        image = pyglet.image.ColorBufferImage(0, 0, window.width, window.height)
        image.save(screenshot_path())
        gl.glPixelTransferf(gl.GL_ALPHA_BIAS, 0.0)  # restore alpha channel transfer
        return
    return game.on_key_press(k, modifiers)


@window.event
def on_key_release(k, modifiers):
    return game.on_key_release(k, modifiers)



@window.event
def on_draw():
    gl.glClearColor(66 / 255, 125 / 255, 193 / 255, 0)
    window.clear()

    scene.flow.draw()
    scene.level_renderer.draw()

    if not (level and level.player):
        return

    scene.draw()


def timer_callback(dt):
    game.timer(dt)
    scene.flow.update(dt)


start_level('level1.txt')

<<<<<<< HEAD

# pyglet.clock.schedule_interval(timer_callback, callback_interval)
=======
pyglet.clock.schedule_interval(check_update_level, 1.0)
>>>>>>> a29419d1
pyglet.clock.schedule(timer_callback)
pyglet.app.run()

# dump_log()<|MERGE_RESOLUTION|>--- conflicted
+++ resolved
@@ -40,16 +40,14 @@
 timed_bomb_interval = 5 * logics_per_second
 exploding_bomb_interval = (1/10) * logics_per_second
 
-<<<<<<< HEAD
 callback_interval = logic_interval
 
-=======
->>>>>>> a29419d1
 
 player_movement_logics = typematic_interval * logics_per_second
 player_movement_delay_logics = typematic_start * logics_per_second
 
 water_speed_logics = 1 * logics_per_second
+explosion_push_logics = logics_per_second / 10
 
 srcdir = Path(__file__).parent
 pyglet.resource.path = [
@@ -601,6 +599,9 @@
         self.occupy(position)
         for e in level.entities[position]:
             e.on_occupied(self, position)
+
+    def on_blasted(self, bomb, position):
+        pass
 
 
 
@@ -913,9 +914,55 @@
     #     spr.draw()
 
 
+class BlastPattern:
+    def __init__(self, strength, pattern):
+        self.strength = strength
+
+        lines = [line.rstrip() for line in pattern.split("\n")]
+        while lines and not lines[0]:
+            lines.pop(0)
+        while lines and not lines[-1]:
+            lines.pop()
+
+        center = None
+        absolute_coordinates = []
+        for y, line in enumerate(lines):
+            for x, c in enumerate(line):
+                coordinate = Vec2D(x, y)
+                if c == "O":
+                    # center
+                    center = coordinate
+                    continue
+                if not c.isspace():
+                    absolute_coordinates.append(coordinate)
+        assert center and absolute_coordinates
+        self.coordinates = []
+        for coordinate in absolute_coordinates:
+            self.coordinates.append(coordinate - center)
+
+    def __repr__(self):
+        return f"BlastPattern({self.strength}, {self.coordinates})"
+
+blast_pattern_1 = BlastPattern(2,
+"""
+ X
+XOX
+ X
+""")
+
+blast_pattern_2 = BlastPattern(3,
+"""
+  X
+ XXX
+XXOXX
+ XXX
+  X
+""")
+
 
 class Bomb(Entity):
     collision_resolution = CollisionResolution.COLLISION
+    blast_pattern = blast_pattern_1
 
     def __init__(self, position):
         super().__init__(position)
@@ -935,6 +982,20 @@
         if self.floating:
             self.actor.play(f'{self.sprite_name}-float')
 
+    def move_with_animation(self, position, logics):
+        log("animating bomb movement")
+        self.animator = Animator(game.logics)
+        self.new_position = position
+        self.occupy(position)
+        # new_screen_position = map_to_screen(self.new_position)
+        self.animator.animate(
+            self.actor, 'position',
+            position,
+            logics,
+            self._animation_finished,
+            self._animation_halfway,
+            self._animation_tick)
+
     def animate_if_on_moving_water(self):
         tile = level.get(self.position)
         self.moving = tile.moving_water
@@ -943,18 +1004,7 @@
         if not self.moving:
             return
 
-        log("animating bomb movement")
-        self.animator = Animator(game.logics)
-        self.new_position = self.position + tile.current
-        self.occupy(self.new_position)
-        # new_screen_position = map_to_screen(self.new_position)
-        self.animator.animate(
-            self.actor, 'position',
-            self.new_position,
-            water_speed_logics,
-            self._animation_finished,
-            self._animation_halfway,
-            self._animation_tick)
+        self.move_with_animation(self.position + tile.current, water_speed_logics)
 
     def _animation_halfway(self):
         log("bomb halfway")
@@ -984,9 +1034,22 @@
         self.actor.scene.spawn_explosion(self.actor.position)
         self.actor.delete()
         Timer("bomb detonation", game.logics, exploding_bomb_interval, self.remove)
+        for delta in self.blast_pattern.coordinates:
+            coordinate = self.position + delta
+            for e in level.entities[coordinate]:
+                e.on_blasted(self, self.position)
 
     def remove(self):
         self.depart(self.position)
+
+    def pushed_by_explosion(self, position):
+        delta = self.position - position
+        self.move_with_animation(self.position + delta, explosion_push_logics)
+
+
+    def on_blasted(self, bomb, position):
+        self.pushed_by_explosion(position)
+
 
 
 class TimedBomb(Bomb):
@@ -1159,13 +1222,7 @@
 
 start_level('level1.txt')
 
-<<<<<<< HEAD
-
-# pyglet.clock.schedule_interval(timer_callback, callback_interval)
-=======
-pyglet.clock.schedule_interval(check_update_level, 1.0)
->>>>>>> a29419d1
-pyglet.clock.schedule(timer_callback)
+pyglet.clock.schedule_interval(timer_callback, callback_interval)
 pyglet.app.run()
 
 # dump_log()