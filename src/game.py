--- conflicted
+++ resolved
@@ -908,9 +908,10 @@
             player_movement_logics,
             self._animation_finished,
             self._animation_halfway)
-        if stepping_onto_platform:
-            self.actor.z = 20
+        if (not self.standing_on) and stepping_onto_platform:
             stepping_onto_platform.occupant = self.claim
+        elif self.standing_on and (not stepping_onto_platform):
+            tween(self.actor, 'hop_up', duration=typematic_interval, z=20)
         # print(f"{game.logics.counter:5} starting animation of player from {self.position} to {new_position}")
 
     def _start_moving(self):
@@ -919,20 +920,6 @@
         self.on_key(self.held_key)
         self.start_moving_timer = None
 
-<<<<<<< HEAD
-=======
-    def step_on(self, obj):
-        self.standing_on_platform = obj
-        obj.on_stepped_on(self)
-        tween(self.actor, 'hop_up', duration=typematic_interval, z=20)
-
-    def step_off(self):
-        if self.standing_on_platform:
-            self.standing_on_platform.on_stepped_on(None)
-            self.standing_on_platform = None
-            tween(self.actor, 'hop_down', duration=typematic_interval, z=0)
-
->>>>>>> 2a9cd20f
     def abort_movement(self):
         if self.moving != PlayerAnimationState.MOVING_ABORTABLE:
             return
