--- conflicted
+++ resolved
@@ -12,17 +12,11 @@
 import copy
 
 from pyglet import clock, gl
+from pyglet.text import Label
 import pyglet.image
 import pyglet.resource
-from pyglet.text import Label
+import pyglet.window.key
 import pyglet.window.key as key
-import pyglet.window.key
-<<<<<<< HEAD
-=======
-import pyglet.resource
-from pyglet import clock
-from pyglet.text import Label
->>>>>>> d485162a
 
 from dynamite import coords
 from dynamite.coords import map_to_screen
@@ -32,12 +26,8 @@
 from dynamite.maploader import load_map
 from dynamite.vec2d import Vec2D
 from dynamite.animation import animate as tween
-<<<<<<< HEAD
 from dynamite.titles import TitleScreen, Screen, IntroScreen, BackStoryScreen
 from dynamite.titles import BODY_FONT
-=======
-from dynamite.titles import TitleScreen, Screen, IntroScreen, BackStoryScreen, BODY_FONT
->>>>>>> d485162a
 
 TITLE = "Dynamite Valley"
 
@@ -469,14 +459,10 @@
         self.serial_number = level_number
         self.start = time.time()
         self.player = None
-<<<<<<< HEAD
         self.dams_remaining = 0
 
     def __repr__(self):
         return f'<Level #{serial_number}>'
-=======
-        self.n_dams = 0
->>>>>>> d485162a
 
     def get(self, pos):
         return self.map.get(pos) or self.DEFAULT
@@ -994,16 +980,11 @@
     def __init__(self, position):
         super().__init__(position)
         self.actor = scene.spawn_static(self.position, 'beaver-dam')
-<<<<<<< HEAD
         level.on_dam_spawned(self)
-=======
-        level.n_dams += 1
->>>>>>> d485162a
 
     def on_blasted(self, bomb, position):
         super().on_blasted(bomb, position)
         self.actor.delete()
-        level.n_dams -= 1
         self.position = None
         level.on_dam_destroyed(self)
 
@@ -2147,11 +2128,8 @@
         )
 
     def hud_text(self):
-        return (
-            f'{level.n_dams} dams remaining'
-            if level.n_dams != 1
-            else f'{level.n_dams} dam remaining'
-        )
+        plural = "" if (level.dams_remaining == 1) else "s"
+        return f'{level.dams_remaining} dam{plural} remaining'
 
     def on_key_press(self, k, modifiers):
         if k == key.F5:
